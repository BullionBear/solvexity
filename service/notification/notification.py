--- conflicted
+++ resolved
@@ -41,10 +41,7 @@
 class Notification:
     def __init__(self, webhook: str, enabled: bool = True):
         self.webhook = webhook
-<<<<<<< HEAD
         self.enabled = enabled
-=======
->>>>>>> c41aba5d
 
     def notify(self, username: str, title: str, content: Optional[str], color: Color):
         embed = {
@@ -52,10 +49,6 @@
             "description": content,
             "color": color
         }
-<<<<<<< HEAD
         logger.info(f"Sending notification to {title=}")
         if self.enabled:
-            send_notification(self.webhook, None, username, embed)
-=======
-        send_notification(self.webhook, None, username, embed)
->>>>>>> c41aba5d
+            send_notification(self.webhook, None, username, embed)