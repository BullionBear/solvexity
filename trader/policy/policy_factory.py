--- conflicted
+++ resolved
@@ -11,10 +11,7 @@
 }
 
 class PolicyFactory:
-<<<<<<< HEAD
     _instances = {}
-=======
->>>>>>> c41aba5d
     def __init__(self, context_factory: ContextFactory, policy_config: dict):
         self.context_factory = context_factory
         self.policy_config = policy_config
