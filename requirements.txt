--- conflicted
+++ resolved
@@ -4,7 +4,6 @@
 pandas
 numpy
 hooklet
-<<<<<<< HEAD
 ccxt
 
 # Linters and formatters
@@ -15,7 +14,4 @@
 black>=23.0.0
 isort>=5.12.0
 mypy>=1.0.0
-types-PyYAML>=6.0.12
-=======
-ccxt
->>>>>>> 0b5f86bd
+types-PyYAML>=6.0.12